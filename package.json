--- conflicted
+++ resolved
@@ -62,13 +62,8 @@
     "@types/node": "^10.17.26",
     "benchmark": "^2.1.4",
     "codecov": "^3.3.0",
-<<<<<<< HEAD
     "fast-json-stringify": "^2.2.3",
-    "graphql": "^15.0.0",
-    "graphql-tools": "^4.0.4",
-=======
     "graphql": "^15.1.0",
->>>>>>> 4ab52fc5
     "jest": "^24.7.1",
     "lint-staged": "^8.1.5",
     "prettier": "^1.19.1",
