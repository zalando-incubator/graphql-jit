--- conflicted
+++ resolved
@@ -1,37 +1,18 @@
 // Jest Snapshot v1, https://goo.gl/fbAQLP
 
 exports[`JSON schema creation with abstract types json schema creation 1`] = `
-<<<<<<< HEAD
-Object {
-  "properties": Object {
-    "data": Object {
+{
+  "properties": {
+    "data": {
       "nullable": true,
-      "properties": Object {
-        "u": Object {
+      "properties": {
+        "u": {
           "nullable": true,
-          "properties": Object {},
+          "properties": {},
           "type": "object",
         },
       },
       "type": "object",
-=======
-{
-  "properties": {
-    "data": {
-      "properties": {
-        "u": {
-          "properties": {},
-          "type": [
-            "object",
-            "null",
-          ],
-        },
-      },
-      "type": [
-        "object",
-        "null",
-      ],
->>>>>>> e009e3c2
     },
     "errors": {
       "items": {
@@ -74,171 +55,96 @@
 `;
 
 exports[`json schema creator json schema creation 1`] = `
-<<<<<<< HEAD
-Object {
-  "properties": Object {
-    "data": Object {
+{
+  "properties": {
+    "data": {
       "nullable": true,
-      "properties": Object {
-        "article": Object {
+      "properties": {
+        "article": {
           "nullable": true,
-          "properties": Object {
-            "author": Object {
+          "properties": {
+            "author": {
               "nullable": false,
-              "properties": Object {
-                "id": Object {
+              "properties": {
+                "id": {
                   "nullable": false,
                   "type": "string",
                 },
-                "name": Object {
+                "name": {
                   "nullable": true,
                   "type": "string",
                 },
-                "pic": Object {
+                "pic": {
                   "nullable": true,
-                  "properties": Object {
-                    "height": Object {
+                  "properties": {
+                    "height": {
                       "nullable": true,
                       "type": "integer",
                     },
-                    "url": Object {
+                    "url": {
                       "nullable": true,
                       "type": "string",
                     },
-                    "width": Object {
+                    "width": {
                       "nullable": true,
                       "type": "integer",
                     },
                   },
                   "type": "object",
                 },
-                "recentArticle": Object {
+                "recentArticle": {
                   "nullable": true,
-                  "properties": Object {
-                    "body": Object {
+                  "properties": {
+                    "body": {
                       "nullable": true,
                       "type": "string",
                     },
-                    "id": Object {
+                    "id": {
                       "nullable": false,
                       "type": "string",
                     },
-                    "isPublished": Object {
+                    "isPublished": {
                       "nullable": true,
                       "type": "boolean",
                     },
-                    "title": Object {
+                    "title": {
                       "nullable": true,
                       "type": "string",
                     },
                   },
                   "type": "object",
-=======
-{
-  "properties": {
-    "data": {
-      "properties": {
-        "article": {
-          "properties": {
-            "author": {
-              "properties": {
-                "id": {
-                  "type": "string",
-                },
-                "name": {
-                  "type": [
-                    "string",
-                    "null",
-                  ],
-                },
-                "pic": {
-                  "properties": {
-                    "height": {
-                      "type": [
-                        "integer",
-                        "null",
-                      ],
-                    },
-                    "url": {
-                      "type": [
-                        "string",
-                        "null",
-                      ],
-                    },
-                    "width": {
-                      "type": [
-                        "integer",
-                        "null",
-                      ],
-                    },
-                  },
-                  "type": [
-                    "object",
-                    "null",
-                  ],
-                },
-                "recentArticle": {
-                  "properties": {
-                    "body": {
-                      "type": [
-                        "string",
-                        "null",
-                      ],
-                    },
-                    "id": {
-                      "type": "string",
-                    },
-                    "isPublished": {
-                      "type": [
-                        "boolean",
-                        "null",
-                      ],
-                    },
-                    "title": {
-                      "type": [
-                        "string",
-                        "null",
-                      ],
-                    },
-                  },
-                  "type": [
-                    "object",
-                    "null",
-                  ],
->>>>>>> e009e3c2
                 },
               },
               "type": "object",
             },
-<<<<<<< HEAD
-            "body": Object {
+            "body": {
               "nullable": true,
               "type": "string",
             },
-            "id": Object {
+            "id": {
               "nullable": false,
               "type": "string",
             },
-            "isPublished": Object {
+            "isPublished": {
               "nullable": true,
               "type": "boolean",
             },
-            "title": Object {
+            "title": {
               "nullable": true,
               "type": "string",
             },
           },
           "type": "object",
         },
-        "feed": Object {
-          "items": Object {
+        "feed": {
+          "items": {
             "nullable": true,
-            "properties": Object {
-              "id": Object {
+            "properties": {
+              "id": {
                 "nullable": false,
                 "type": "string",
               },
-              "title": Object {
+              "title": {
                 "nullable": true,
                 "type": "string",
               },
@@ -250,63 +156,6 @@
         },
       },
       "type": "object",
-=======
-            "body": {
-              "type": [
-                "string",
-                "null",
-              ],
-            },
-            "id": {
-              "type": "string",
-            },
-            "isPublished": {
-              "type": [
-                "boolean",
-                "null",
-              ],
-            },
-            "title": {
-              "type": [
-                "string",
-                "null",
-              ],
-            },
-          },
-          "type": [
-            "object",
-            "null",
-          ],
-        },
-        "feed": {
-          "items": {
-            "properties": {
-              "id": {
-                "type": "string",
-              },
-              "title": {
-                "type": [
-                  "string",
-                  "null",
-                ],
-              },
-            },
-            "type": [
-              "object",
-              "null",
-            ],
-          },
-          "type": [
-            "array",
-            "null",
-          ],
-        },
-      },
-      "type": [
-        "object",
-        "null",
-      ],
->>>>>>> e009e3c2
     },
     "errors": {
       "items": {
